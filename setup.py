#!/usr/bin/env python3.6
# -*- coding: utf-8 -*-

from setuptools import setup, Extension, find_packages
from setuptools import find_packages
from Cython.Build import cythonize
from Cython.Distutils import build_ext


with open("README.md") as readme_file:
    readme = readme_file.read()


requirements = [
<<<<<<< HEAD
        "numpy > 1.17",
        "matplotlib >= 2.2.2",
        "pandas >= 0.22.0",
        "networkx >= 2.5",
        "tqdm >= 4",
        # "gurobipy",
        'ete3 >= 3.1.1',
        'argparse >= 1.1', 
        "Biopython >= 1.71",
        "pathlib",
        'pandas-charm >= 0.1.3',
        'pysam >= 0.14.1',
        'bokeh >= 0.12.15',
        'PyYAML >= 3.12',
        'cython >= 0.29.2',
        'scipy >= 1.2.0',
        "python-Levenshtein",
        'nbconvert >= 5.4.0',
        'nbformat >= 4.4.0',
        'hits',
        'scikit-bio >= 0.5.6',
        'cvxpy',
        'parameterized',
        'seaborn',
=======
    "numpy > 1.17",
    "matplotlib >= 2.2.2",
    "pandas >= 0.22.0",
    "networkx >= 2.5",
    "tqdm >= 4",
    # "gurobipy",
    "ete3 >= 3.1.1",
    "argparse >= 1.1",
    "Biopython >= 1.71",
    "pathlib",
    "pandas-charm >= 0.1.3",
    "pysam >= 0.14.1",
    "bokeh >= 0.12.15",
    "PyYAML >= 3.12",
    "cython >= 0.29.2",
    "scipy >= 1.2.0",
    "python-Levenshtein",
    "nbconvert >= 5.4.0",
    "nbformat >= 4.4.0",
    "hits",
    "scikit-bio >= 0.5.6",
>>>>>>> cdba95c5
]


author = "Matthew Jones, Alex Khodaverdian, Richard Zhang, Sebastian Prillo"

cmdclass = {"build_ext": build_ext}

# files to wrap with cython
<<<<<<< HEAD
to_cythonize = [Extension("cassiopeia.preprocess.doublet_utils", ["cassiopeia/preprocess/doublet_utils.pyx"]),
                Extension("cassiopeia.tools.branch_length_estimator.IIDExponentialPosteriorMeanBLE", ["cassiopeia/tools/branch_length_estimator/IIDExponentialPosteriorMeanBLE.py"]),
                Extension("cassiopeia.preprocess.map_utils", ["cassiopeia/preprocess/map_utils.pyx"]),
                Extension("cassiopeia.preprocess.collapse_cython", ["cassiopeia/preprocess/collapse_cython.pyx"]),
                Extension("cassiopeia.solver.ilp_solver_utilities", ["cassiopeia/solver/ilp_solver_utilities.pyx"])]
=======
to_cythonize = [
    Extension(
        "cassiopeia.preprocess.doublet_utils",
        ["cassiopeia/preprocess/doublet_utils.pyx"],
    ),
    Extension(
        "cassiopeia.preprocess.map_utils",
        ["cassiopeia/preprocess/map_utils.pyx"],
    ),
    Extension(
        "cassiopeia.preprocess.collapse_cython",
        ["cassiopeia/preprocess/collapse_cython.pyx"],
    ),
    Extension(
        "cassiopeia.solver.ilp_solver_utilities",
        ["cassiopeia/solver/ilp_solver_utilities.pyx"],
    ),
]
>>>>>>> cdba95c5


setup(
    name="cassiopeia-lineage",
    ext_modules=cythonize(to_cythonize),
    # ext_modules=to_cythonize,
    setup_requires=["cython", "numpy"],
    cmdclass=cmdclass,
    entry_points={"console_scripts": ["scLT = cassiopeia.__main__:main"]},
    author_email="mattjones315@berkeley.edu",
    classifiers=[
        "Development Status :: 4 - Beta",
        "Intended Audience :: Science/Research",
        "License :: OSI Approved :: MIT License",
        "Programming Language :: Python :: 3",
        "Operating System :: MacOS :: MacOS X",
        "Operating System :: Microsoft :: Windows",
        "Operating System :: POSIX :: Linux",
        "Topic :: Scientific/Engineering :: Bio-Informatics",
    ],
    long_description=readme + "\n\n",
    description="Single Cell Lineage Reconstruction with Cas9-Enabled Lineage Recorders",
    install_requires=requirements,
    license="MIT license",
    include_package_data=True,
    packages=find_packages(),
    keywords="scLT",
    url="https://github.com/YosefLab/Cassiopeia",
    version="1.0.4",
    zip_safe=False,
    test_suite="nose.collector",
    test_require=["nose"],
)<|MERGE_RESOLUTION|>--- conflicted
+++ resolved
@@ -12,32 +12,6 @@
 
 
 requirements = [
-<<<<<<< HEAD
-        "numpy > 1.17",
-        "matplotlib >= 2.2.2",
-        "pandas >= 0.22.0",
-        "networkx >= 2.5",
-        "tqdm >= 4",
-        # "gurobipy",
-        'ete3 >= 3.1.1',
-        'argparse >= 1.1', 
-        "Biopython >= 1.71",
-        "pathlib",
-        'pandas-charm >= 0.1.3',
-        'pysam >= 0.14.1',
-        'bokeh >= 0.12.15',
-        'PyYAML >= 3.12',
-        'cython >= 0.29.2',
-        'scipy >= 1.2.0',
-        "python-Levenshtein",
-        'nbconvert >= 5.4.0',
-        'nbformat >= 4.4.0',
-        'hits',
-        'scikit-bio >= 0.5.6',
-        'cvxpy',
-        'parameterized',
-        'seaborn',
-=======
     "numpy > 1.17",
     "matplotlib >= 2.2.2",
     "pandas >= 0.22.0",
@@ -59,7 +33,6 @@
     "nbformat >= 4.4.0",
     "hits",
     "scikit-bio >= 0.5.6",
->>>>>>> cdba95c5
 ]
 
 
@@ -68,13 +41,6 @@
 cmdclass = {"build_ext": build_ext}
 
 # files to wrap with cython
-<<<<<<< HEAD
-to_cythonize = [Extension("cassiopeia.preprocess.doublet_utils", ["cassiopeia/preprocess/doublet_utils.pyx"]),
-                Extension("cassiopeia.tools.branch_length_estimator.IIDExponentialPosteriorMeanBLE", ["cassiopeia/tools/branch_length_estimator/IIDExponentialPosteriorMeanBLE.py"]),
-                Extension("cassiopeia.preprocess.map_utils", ["cassiopeia/preprocess/map_utils.pyx"]),
-                Extension("cassiopeia.preprocess.collapse_cython", ["cassiopeia/preprocess/collapse_cython.pyx"]),
-                Extension("cassiopeia.solver.ilp_solver_utilities", ["cassiopeia/solver/ilp_solver_utilities.pyx"])]
-=======
 to_cythonize = [
     Extension(
         "cassiopeia.preprocess.doublet_utils",
@@ -93,7 +59,6 @@
         ["cassiopeia/solver/ilp_solver_utilities.pyx"],
     ),
 ]
->>>>>>> cdba95c5
 
 
 setup(
