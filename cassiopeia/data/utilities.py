"""
General utilities for the datasets encountered in Cassiopeia.
"""
import copy
import collections
from queue import PriorityQueue
from typing import Callable, Dict, List, Optional, Tuple, Union
import warnings

import ete3
import networkx as nx
import numba
import numpy as np
import pandas as pd

from cassiopeia.mixins import CassiopeiaTreeWarning, is_ambiguous_state
from cassiopeia.preprocess import utilities as preprocessing_utilities

<<<<<<< HEAD

# Can't import from CassiopeiaTree.py due to circular imports
class CassiopeiaTreeWarning(UserWarning):
    """A Warning for the CassiopeiaTree class."""

    pass

=======
>>>>>>> 33c13ca4

def get_lca_characters(
    vecs: List[Union[List[int], List[Tuple[int, ...]]]],
    missing_state_indicator: int,
) -> List[int]:
    """Builds the character vector of the LCA of a list of character vectors,
    obeying Camin-Sokal Parsimony.

    For each index in the reconstructed vector, imputes the non-missing
    character if only one of the constituent vectors has a missing value at that
    index, and imputes missing value if all have a missing value at that index.

    Args:
        vecs: A list of character vectors to generate an LCA for
        missing_state_indicator: The character representing missing values

    Returns:
        A list representing the character vector of the LCA

    """
    k = len(vecs[0])
    for i in vecs:
        assert len(i) == k
    lca_vec = [0] * len(vecs[0])
    for i in range(k):
        chars = set()
        for vec in vecs:
            if is_ambiguous_state(vec[i]):
                chars = chars.union(vec[i])
            else:
                chars.add(vec[i])
        if len(chars) == 1:
            lca_vec[i] = list(chars)[0]
        else:
            if missing_state_indicator in chars:
                chars.remove(missing_state_indicator)
                if len(chars) == 1:
                    lca_vec[i] = list(chars)[0]
    return lca_vec


def newick_to_networkx(newick_string: str) -> nx.DiGraph:
    """Converts a newick string to a networkx DiGraph.

    Args:
        newick_string: A newick string.

    Returns:
        A networkx DiGraph.
    """

    tree = ete3.Tree(newick_string, 1)
    return ete3_to_networkx(tree)


def ete3_to_networkx(tree: ete3.Tree) -> nx.DiGraph:
    """Converts an ete3 Tree to a networkx DiGraph.

    Args:
        tree: an ete3 Tree object

    Returns:
        a networkx DiGraph
    """

    g = nx.DiGraph()
    internal_node_iter = 0
    for n in tree.traverse():
        if n.name == "":
            n.name = f"cassiopeia_internal_node{internal_node_iter}"
            internal_node_iter += 1

        if n.is_root():
            continue

        g.add_edge(n.up.name, n.name)

    return g


def to_newick(tree: nx.DiGraph, record_branch_lengths: bool = False) -> str:
    """Converts a networkx graph to a newick string.

    Args:
        tree: A networkx tree
        record_branch_lengths: Whether to record branch lengths on the tree in
            the newick string

    Returns:
        A newick string representing the topology of the tree
    """

    def _to_newick_str(g, node):
        is_leaf = g.out_degree(node) == 0
        weight_string = ""

        if record_branch_lengths and g.in_degree(node) > 0:
            parent = list(g.predecessors(node))[0]
            weight_string = ":" + str(g[parent][node]["length"])

        _name = str(node)
        return (
            "%s" % (_name,) + weight_string
            if is_leaf
            else (
                "("
                + ",".join(
                    _to_newick_str(g, child) for child in g.successors(node)
                )
                + ")"
                + weight_string
            )
        )

    root = [node for node in tree if tree.in_degree(node) == 0][0]
    return _to_newick_str(tree, root) + ";"


def compute_dissimilarity_map(
    cm: np.array,
    C: int,
    dissimilarity_function: Callable,
    weights: Optional[Dict[int, Dict[int, float]]] = None,
    missing_state_indicator: int = -1,
) -> np.array:
    """Compute the dissimilarity between all samples

    An optimized function for computing pairwise dissimilarities between
    samples in a character matrix according to the dissimilarity function.

    Args:
        cm: Character matrix
        C: Number of samples
        weights: Weights to use for comparing states.
        missing_state_indicator: State indicating missing data

    Returns:
        A dissimilarity mapping as a flattened array.
    """
    # Try to numbaize the dissimilarity function, but fallback to python
    numbaize = True
    try:
        dissimilarity_func = numba.jit(dissimilarity_function, nopython=True)
    # When cluster_dissimilarity is used, the dissimilarity_function is wrapped
    # in a partial, which raises a TypeError when trying to numbaize.
    except TypeError:
        warnings.warn(
            "Failed to numbaize dissimilarity function. "
            "Falling back to Python.",
            CassiopeiaTreeWarning,
        )
        numbaize = False
        dissimilarity_func = dissimilarity_function

    nb_weights = numba.typed.Dict.empty(
        numba.types.int64,
        numba.types.DictType(numba.types.int64, numba.types.float64),
    )
    if weights:

        for k, v in weights.items():
            nb_char_weights = numba.typed.Dict.empty(
                numba.types.int64, numba.types.float64
            )
            for state, prior in v.items():
                nb_char_weights[state] = prior
            nb_weights[k] = nb_char_weights

    def _compute_dissimilarity_map(cm, C, missing_state_indicator, nb_weights):

        dm = np.zeros(C * (C - 1) // 2, dtype=np.float64)
        k = 0
        for i in range(C - 1):
            for j in range(i + 1, C):

                s1 = cm[i, :]
                s2 = cm[j, :]
                dm[k] = dissimilarity_func(
                    s1, s2, missing_state_indicator, nb_weights
                )
                k += 1

        return dm

    # Numbaize _compute_dissimilarity_map in nopython mode only if the
    # dissimilarity function has been successfully numbaized. Otherwise,
    # numbaize in object mode.
    with warnings.catch_warnings():
        warnings.simplefilter("ignore", category=numba.NumbaDeprecationWarning)
        warnings.simplefilter("ignore", category=numba.NumbaWarning)
        _compute_dissimilarity_map = numba.jit(
            _compute_dissimilarity_map, nopython=numbaize
        )

        return _compute_dissimilarity_map(
            cm, C, missing_state_indicator, nb_weights
        )


def sample_bootstrap_character_matrices(
    character_matrix: pd.DataFrame,
    prior_probabilities: Optional[Dict[int, Dict[int, float]]] = None,
    num_bootstraps: int = 10,
    random_state: Optional[np.random.RandomState] = None,
) -> List[Tuple[pd.DataFrame, Dict[int, Dict[int, float]]]]:
    """Generates bootstrapped character matrices from a character matrix.

    Ingests a character matrix and randomly creates bootstrap samples by
    sampling characters with replacement. Each bootstrapped character matrix,
    then, retains the same number of characters but some will be repeated and
    some will be ignored. If a prior proability dictionary is also passed in,
    then a new priors dictionary will be created for each bootstrapped character
    matrix.

    Args:
        character_matrix: Character matrix
        prior_probabilities: Probabilities of each (character, state) pair.
        num_bootstraps: Number of bootstrap samples to create.
        random_state: A numpy random state to from which to draw samples

    Returns:
        A list of bootstrap samples in the form
            (bootstrap_character_matrix, bootstrap_priors).
    """

    bootstrap_samples = []
    M = character_matrix.shape[1]
    for _ in range(num_bootstraps):

        if random_state:
            sampled_cut_sites = random_state.choice(M, M, replace=True)
        else:
            sampled_cut_sites = np.random.choice(M, M, replace=True)

        bootstrapped_character_matrix = character_matrix.iloc[
            :, sampled_cut_sites
        ]
        bootstrapped_character_matrix.columns = [
            f"random_character{i}" for i in range(M)
        ]

        new_priors = {}
        if prior_probabilities:
            for i, cut_site in zip(range(M), sampled_cut_sites):
                new_priors[i] = prior_probabilities[cut_site]

        bootstrap_samples.append((bootstrapped_character_matrix, new_priors))

    return bootstrap_samples


def sample_bootstrap_allele_tables(
    allele_table: pd.DataFrame,
    indel_priors: Optional[pd.DataFrame] = None,
    num_bootstraps: int = 10,
    random_state: Optional[np.random.RandomState] = None,
    cut_sites: Optional[List[str]] = None,
) -> List[
    Tuple[
        pd.DataFrame,
        Dict[int, Dict[int, float]],
        Dict[int, Dict[int, str]],
        List[str],
    ]
]:
    """Generates bootstrap character matrices from an allele table.

    This function will take in an allele table, generated with the Cassiopeia
    preprocess pipeline and produce several bootstrap character matrices with
    respect to intBCs rather than individual cut-sites as in
    `sample_bootstrap_character_matrices`. This is useful because oftentimes
    there are dependencies between cut-sites on the same intBC TargetSite.

    Args:
        allele_table: AlleleTable from the Cassiopeia preprocessing pipeline
        indel_priors: A dataframe mapping indel identities to prior
            probabilities
        num_bootstraps: number of bootstrap samples to create
        random_state: A numpy random state for reproducibility.
        cut_sites: Columns in the AlleleTable to treat as cut sites. If None,
            we assume that the cut-sites are denoted by columns of the form
            "r{int}" (e.g. "r1")
    Returns:
        A list of bootstrap samples in the form of tuples
            (bootstrapped character matrix, prior dictionary,
            state to indel mapping, bootstrapped intBC set)
    """

    if cut_sites is None:
        cut_sites = preprocessing_utilities.get_default_cut_site_columns(
            allele_table
        )

    lineage_profile = (
        preprocessing_utilities.convert_alleletable_to_lineage_profile(
            allele_table, cut_sites
        )
    )

    intbcs = allele_table["intBC"].unique()
    M = len(intbcs)

    bootstrap_samples = []

    for _ in range(num_bootstraps):

        if random_state:
            sampled_intbcs = random_state.choice(intbcs, M, replace=True)
        else:
            sampled_intbcs = np.random.choice(intbcs, M, replace=True)

        bootstrap_intbcs = sum(
            [
                [intbc + f"_{cut_site}" for cut_site in cut_sites]
                for intbc in sampled_intbcs
            ],
            [],
        )
        b_sample = lineage_profile[bootstrap_intbcs]

        (
            bootstrapped_character_matrix,
            priors,
            state_to_indel,
        ) = preprocessing_utilities.convert_lineage_profile_to_character_matrix(
            b_sample, indel_priors=indel_priors
        )

        bootstrap_samples.append(
            (
                bootstrapped_character_matrix,
                priors,
                state_to_indel,
                bootstrap_intbcs,
            )
        )

    return bootstrap_samples


<<<<<<< HEAD
def resolve_multifurcations_networkx(tree: nx.DiGraph) -> nx.DiGraph:
    r"""
    Given a tree represented by a networkx DiGraph, it resolves
    multifurcations. The tree is NOT modified in-place.
    The root is made to have only one children, as in a real-life tumor
    (the founding cell never divides immediately!)
    """
    tree = copy.deepcopy(tree)
    node_names = set([n for n in tree])
    root = [n for n in tree if tree.in_degree(n) == 0][0]
    subtree_sizes = {}
    _dfs_subtree_sizes(tree, subtree_sizes, root)
    assert len(subtree_sizes) == len([n for n in tree])

    # First make the root have degree 1.
    if tree.out_degree(root) >= 2:
        children = list(tree.successors(root))
        assert len(children) == tree.out_degree(root)
        # First remove the edges from the root
        tree.remove_edges_from([(root, child) for child in children])
        # Now create the intermediate node and add edges back
        root_child = f"{root}-child"
        if root_child in node_names:
            raise RuntimeError("Node name already exists!")
        tree.add_edge(root, root_child)
        tree.add_edges_from([(root_child, child) for child in children])

    def _dfs_resolve_multifurcations(tree, v):
        children = list(tree.successors(v))
        if len(children) >= 3:
            # Must resolve the multifurcation
            _resolve_multifurcation(tree, v, subtree_sizes, node_names)
        for child in children:
            _dfs_resolve_multifurcations(tree, child)

    _dfs_resolve_multifurcations(tree, root)
    # Check that the tree is binary
    if not (len(tree.nodes) == len(tree.edges) + 1):
        raise RuntimeError("Failed to binarize tree")
    return tree


def _resolve_multifurcation(tree, v, subtree_sizes, node_names):
    r"""
    node_names is used to make sure we don't create a node name that already
    exists.
    """
    children = list(tree.successors(v))
    n_children = len(children)
    assert n_children >= 3

    # Remove all edges from v to its children
    tree.remove_edges_from([(v, child) for child in children])

    # Create the new binary structure
    queue = PriorityQueue()
    for child in children:
        queue.put((subtree_sizes[child], child))

    for i in range(n_children - 2):
        # Coalesce two smallest subtrees
        subtree_1_size, subtree_1_root = queue.get()
        subtree_2_size, subtree_2_root = queue.get()
        assert subtree_1_size <= subtree_2_size
        coalesced_tree_size = subtree_1_size + subtree_2_size + 1
        coalesced_tree_root = f"{v}-coalesce-{i}"
        if coalesced_tree_root in node_names:
            raise RuntimeError("Node name already exists!")
        # For debugging:
        # print(f"Coalescing {subtree_1_root} (sz {subtree_1_size}) and"
        #       f" {subtree_2_root} (sz {subtree_2_size})")
        tree.add_edges_from(
            [
                (coalesced_tree_root, subtree_1_root),
                (coalesced_tree_root, subtree_2_root),
            ]
        )
        queue.put((coalesced_tree_size, coalesced_tree_root))
    # Hang the two subtrees obtained to v
    subtree_1_size, subtree_1_root = queue.get()
    subtree_2_size, subtree_2_root = queue.get()
    assert subtree_1_size <= subtree_2_size
    tree.add_edges_from([(v, subtree_1_root), (v, subtree_2_root)])


def _dfs_subtree_sizes(tree, subtree_sizes, v) -> int:
    res = 1
    for child in tree.successors(v):
        res += _dfs_subtree_sizes(tree, subtree_sizes, child)
    subtree_sizes[v] = res
    return res


def is_ambiguous_state(state: Union[int, Tuple[int, ...]]) -> bool:
    """Determine whether the provided state is ambiguous.

    Note that this function operates on a single (indel) state.

    Args:
        state: Single, possibly ambiguous, character state

    Returns:
        True if the state is ambiguous, False otherwise.
    """
    return isinstance(state, tuple)


=======
>>>>>>> 33c13ca4
def resolve_most_abundant(state: Tuple[int, ...]) -> int:
    """Resolve an ambiguous character by selecting the most abundant.

    This function is designed to be used with
    :func:`CassiopeiaTree.resolve_ambiguous_characters`. It resolves an ambiguous
    character, represented as a tuple of integers, by selecting the most abundant,
    where ties are resolved randomly.

    Args:
        state: Ambiguous state as a tuple of integers

    Returns:
        Selected state as a single integer
    """
    most_common = collections.Counter(state).most_common()
    return np.random.choice(
        [state for state, count in most_common if count == most_common[0][1]]
    )<|MERGE_RESOLUTION|>--- conflicted
+++ resolved
@@ -13,19 +13,9 @@
 import numpy as np
 import pandas as pd
 
-from cassiopeia.mixins import CassiopeiaTreeWarning, is_ambiguous_state
+from cassiopeia.mixins import CassiopeiaTreeWarning
 from cassiopeia.preprocess import utilities as preprocessing_utilities
 
-<<<<<<< HEAD
-
-# Can't import from CassiopeiaTree.py due to circular imports
-class CassiopeiaTreeWarning(UserWarning):
-    """A Warning for the CassiopeiaTree class."""
-
-    pass
-
-=======
->>>>>>> 33c13ca4
 
 def get_lca_characters(
     vecs: List[Union[List[int], List[Tuple[int, ...]]]],
@@ -366,7 +356,6 @@
     return bootstrap_samples
 
 
-<<<<<<< HEAD
 def resolve_multifurcations_networkx(tree: nx.DiGraph) -> nx.DiGraph:
     r"""
     Given a tree represented by a networkx DiGraph, it resolves
@@ -474,8 +463,6 @@
     return isinstance(state, tuple)
 
 
-=======
->>>>>>> 33c13ca4
 def resolve_most_abundant(state: Tuple[int, ...]) -> int:
     """Resolve an ambiguous character by selecting the most abundant.
 
