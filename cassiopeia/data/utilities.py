--- conflicted
+++ resolved
@@ -16,7 +16,6 @@
 from cassiopeia.mixins import CassiopeiaTreeWarning, is_ambiguous_state
 from cassiopeia.preprocess import utilities as preprocessing_utilities
 
-<<<<<<< HEAD
 
 # Can't import from CassiopeiaTree.py due to circular imports
 class CassiopeiaTreeWarning(UserWarning):
@@ -24,8 +23,6 @@
 
     pass
 
-=======
->>>>>>> ba8c8bb9
 
 def get_lca_characters(
     vecs: List[Union[List[int], List[Tuple[int, ...]]]],
@@ -364,7 +361,6 @@
     return bootstrap_samples
 
 
-<<<<<<< HEAD
 def resolve_multifurcations_networkx(tree: nx.DiGraph) -> nx.DiGraph:
     r"""
     Given a tree represented by a networkx DiGraph, it resolves
@@ -472,8 +468,6 @@
     return isinstance(state, tuple)
 
 
-=======
->>>>>>> ba8c8bb9
 def resolve_most_abundant(state: Tuple[int, ...]) -> int:
     """Resolve an ambiguous character by selecting the most abundant.
 
