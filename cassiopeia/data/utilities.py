"""
General utilities for the datasets encountered in Cassiopeia.
"""
<<<<<<< HEAD
import copy
=======

>>>>>>> 3b05f92f
import collections
from queue import PriorityQueue
from joblib import delayed
import multiprocessing
from multiprocessing import shared_memory
from typing import Callable, Dict, List, Optional, Tuple, Union
import warnings

import ete3
import networkx as nx
import ngs_tools
import numba
import numpy as np
import pandas as pd
import re

from cassiopeia.data import CassiopeiaTree
from cassiopeia.mixins import CassiopeiaTreeWarning, is_ambiguous_state
from cassiopeia.mixins.errors import CassiopeiaError
from cassiopeia.preprocess import utilities as preprocessing_utilities


def get_lca_characters(
    vecs: List[Union[List[int], List[Tuple[int, ...]]]],
    missing_state_indicator: int,
) -> List[int]:
    """Builds the character vector of the LCA of a list of character vectors,
    obeying Camin-Sokal Parsimony.

    For each index in the reconstructed vector, imputes the non-missing
    character if only one of the constituent vectors has a missing value at that
    index, and imputes missing value if all have a missing value at that index.

    Importantly, this method will infer ancestral characters for an ambiguous
    state. If the intersection between two states (even ambiguous) is non-zero
    and not the missing state, and has length exactly 1, we assign the ancestral
    state this value. Else, if the intersection length is greater than 1, the
    value '0' is assigned.

    Args:
        vecs: A list of character vectors to generate an LCA for
        missing_state_indicator: The character representing missing values

    Returns:
        A list representing the character vector of the LCA

    """
    k = len(vecs[0])
    for i in vecs:
        assert len(i) == k
    lca_vec = [0] * len(vecs[0])
    for i in range(k):
        if np.all(
            np.array([vec[i] for vec in vecs], dtype=object)
            == missing_state_indicator
        ):
            lca_vec[i] = missing_state_indicator
        else:
            all_states = [
                vec[i] for vec in vecs if vec[i] != missing_state_indicator
            ]

            # this check is specifically if all_states consists of a single
            # ambiguous state.
            if len(list(set(all_states))) == 1:
                state = all_states[0]
                # lca_vec[i] = state
                if is_ambiguous_state(state) and len(state) == 1:
                    lca_vec[i] = state[0]
                else:
                    lca_vec[i] = all_states[0]
            else:
                all_ambiguous = np.all(
                    [is_ambiguous_state(s) for s in all_states]
                )
                chars = set.intersection(
                    *map(
                        set,
                        [
                            state if is_ambiguous_state(state) else [state]
                            for state in all_states
                        ],
                    )
                )
                if len(chars) == 1:
                    lca_vec[i] = list(chars)[0]
                if all_ambiguous:
                    # if we only have ambiguous states, we set the LCA state
                    # to be the intersection.
                    lca_vec[i] = tuple(chars)
    return lca_vec


def newick_to_networkx(newick_string: str) -> nx.DiGraph:
    """Converts a newick string to a networkx DiGraph.

    Args:
        newick_string: A newick string.

    Returns:
        A networkx DiGraph.
    """

    tree = ete3.Tree(newick_string, 1)
    return ete3_to_networkx(tree)


def ete3_to_networkx(tree: ete3.Tree) -> nx.DiGraph:
    """Converts an ete3 Tree to a networkx DiGraph.

    Args:
        tree: an ete3 Tree object

    Returns:
        a networkx DiGraph
    """

    g = nx.DiGraph()
    internal_node_iter = 0
    for n in tree.traverse():
        if n.name == "":
            n.name = f"cassiopeia_internal_node{internal_node_iter}"
            internal_node_iter += 1

        if n.is_root():
            continue

        g.add_edge(n.up.name, n.name, length=n.dist)

    return g


def to_newick(
    tree: nx.DiGraph,
    record_branch_lengths: bool = False,
    record_node_names: bool = False,
) -> str:
    """Converts a networkx graph to a newick string.

    Args:
        tree: A networkx tree
        record_branch_lengths: Whether to record branch lengths on the tree in
            the newick string
        record_node_names: Whether to record internal node names on the tree in
            the newick string

    Returns:
        A newick string representing the topology of the tree
    """

    def _to_newick_str(g, node):
        is_leaf = g.out_degree(node) == 0
        weight_string = ""

        if record_branch_lengths and g.in_degree(node) > 0:
            parent = list(g.predecessors(node))[0]
            weight_string = ":" + str(g[parent][node]["length"])

        _name = str(node)

        name_string = ""
        if record_node_names:
            name_string = f"{_name}"

        return (
            "%s" % (_name,) + weight_string
            if is_leaf
            else (
                "("
                + ",".join(
                    _to_newick_str(g, child) for child in g.successors(node)
                )
                + ")"
                + name_string
                + weight_string
            )
        )

    root = [node for node in tree if tree.in_degree(node) == 0][0]
    return _to_newick_str(tree, root) + ";"


def compute_dissimilarity_map(
    cm: np.array([[]]),
    C: int,
    dissimilarity_function: Callable,
    weights: Optional[Dict[int, Dict[int, float]]] = None,
    missing_state_indicator: int = -1,
    threads: int = 1,
) -> np.array:
    """Compute the dissimilarity between all samples

    An optimized function for computing pairwise dissimilarities between
    samples in a character matrix according to the dissimilarity function.

    Args:
        cm: Character matrix
        C: Number of samples
        weights: Weights to use for comparing states.
        dissimilarity_function: Dissimilarity function that returns the distance
            between two character states.
        missing_state_indicator: State indicating missing data
        threads: Number of threads to use for distance computation.

    Returns:
        A dissimilarity mapping as a flattened array.
    """
    # check to see if any ambiguous characters are present
    ambiguous_present = np.any(
        [(cm[:, i].dtype == "object") for i in range(cm.shape[1])]
    )

    # Try to numbaize the dissimilarity function, but fallback to python
    numbaize = True
    try:
        if not ambiguous_present:
            dissimilarity_func = numba.jit(
                dissimilarity_function, nopython=True
            )
        else:
            dissimilarity_func = numba.jit(
                dissimilarity_function,
                nopython=False,
                forceobj=True,
                parallel=True,
            )
            numbaize = False

    # When cluster_dissimilarity is used, the dissimilarity_function is wrapped
    # in a partial, which raises a TypeError when trying to numbaize.
    except TypeError:
        warnings.warn(
            "Failed to numbaize dissimilarity function. Falling back to Python.",
            CassiopeiaTreeWarning,
        )
        numbaize = False
        dissimilarity_func = dissimilarity_function

    if threads > 1:
        dm = np.zeros(C * (C - 1) // 2, dtype=np.float64)
        k, m = divmod(len(dm), threads)
        batches = [
            np.arange(len(dm))[i * k + min(i, m) : (i + 1) * k + min(i + 1, m)]
            for i in range(threads)
        ]

        # load character matrix into shared memory
        shm = shared_memory.SharedMemory(create=True, size=cm.nbytes)
        shared_cm = np.ndarray(cm.shape, dtype=cm.dtype, buffer=shm.buf)
        shared_cm[:] = cm[:]

        with multiprocessing.Pool(processes=threads) as pool:
            results = list(
                pool.starmap(
                    __compute_dissimilarity_map_wrapper,
                    [
                        (
                            dissimilarity_func,
                            shared_cm,
                            batch,
                            weights,
                            missing_state_indicator,
                            numbaize,
                            ambiguous_present,
                        )
                        for batch in batches
                    ],
                ),
            )

        for batch_indices, batch_results in results:
            dm[batch_indices] = batch_results

        # Clean up shared memory buffer
        del shared_cm
        shm.close()
        shm.unlink()
    else:
        (_, dm) = __compute_dissimilarity_map_wrapper(
            dissimilarity_func,
            cm,
            np.arange(C * (C - 1) // 2),
            weights,
            missing_state_indicator,
            numbaize,
            ambiguous_present,
        )

    return dm


def __compute_dissimilarity_map_wrapper(
    dissimilarity_func: Callable,
    cm: np.array([[]]),
    batch_indices: np.array([]),
    weights: Optional[Dict[int, Dict[int, float]]] = None,
    missing_state_indicator: int = -1,
    numbaize: bool = True,
    ambiguous_present: bool = False,
) -> Tuple[np.array, np.array]:
    """Wrapper function for parallel computation of dissimilarity maps.

    This is a wrapper function that is intended to interface with
    compute_dissimilarity_map. The reason why this is necessary is because
    specific numba objects are not compatible with the multiprocessing library
    used for parallel computation of the dissimilarity matrix.

    While there is a minor hit when using multiple threads for a function
    that can be jit compiled with numba, this effect is negligible and the
    benefits of a parallel dissimilarity matrix computation for
    non-jit-compatible function far outweighs the minor slow down.

    Args:
        dissimilarity_func: A pre-compiled dissimilarity function.
        cm: Character matrix
        batch_indices: Batch indicies. These refer to a set of compressed
            indices for a final square dissimilarity matrix. This function
            will only compute the dissimilarity for these indices.
        missing_state_indicator: Integer value representing missing states.
        weights: Weights to use for comparing states.
        numbaize: Whether or not to numbaize the final dissimilarity map
            computation, based on whether or not the dissimilarity function
            was compatible with jit-compilation.
        ambiguous_present: Whether or not ambiguous states are present.

    Returns:
        A tuple of (batch_indices, batch_results) indicating the dissimilarities
            for the comparisons specified by batch_indices.
    """
    nb_weights = numba.typed.Dict.empty(
        numba.types.int64,
        numba.types.DictType(numba.types.int64, numba.types.float64),
    )
    if weights:
        for k, v in weights.items():
            nb_char_weights = numba.typed.Dict.empty(
                numba.types.int64, numba.types.float64
            )
            for state, prior in v.items():
                nb_char_weights[state] = prior
            nb_weights[k] = nb_char_weights

    def _compute_dissimilarity_map(
        cm=np.array([[]]),
        batch_indices=np.array([]),
        missing_state_indicator=-1,
        nb_weights={},
    ):
        batch_results = np.zeros(len(batch_indices), dtype=np.float64)
        k = 0

        n = cm.shape[0]
        b = 1 - 2 * n
        for index in batch_indices:
            i = int(np.floor((-b - np.sqrt(b**2 - 8 * index)) / 2))
            j = int(index + i * (b + i + 2) / 2 + 1)
            s1 = cm[i, :]
            s2 = cm[j, :]
            batch_results[k] = dissimilarity_func(
                s1, s2, missing_state_indicator, nb_weights
            )
            k += 1
        return batch_indices, batch_results

    with warnings.catch_warnings():
        warnings.simplefilter("ignore", category=numba.NumbaDeprecationWarning)
        warnings.simplefilter("ignore", category=numba.NumbaWarning)

        if not ambiguous_present:
            _compute_dissimilarity_map = numba.jit(
                _compute_dissimilarity_map, nopython=numbaize
            )
        else:
            _compute_dissimilarity_map = numba.jit(
                _compute_dissimilarity_map,
                nopython=False,
                forceobj=True,
                parallel=True,
            )

        return _compute_dissimilarity_map(
            cm,
            batch_indices,
            missing_state_indicator,
            nb_weights,
        )


def sample_bootstrap_character_matrices(
    character_matrix: pd.DataFrame,
    prior_probabilities: Optional[Dict[int, Dict[int, float]]] = None,
    num_bootstraps: int = 10,
    random_state: Optional[np.random.RandomState] = None,
) -> List[Tuple[pd.DataFrame, Dict[int, Dict[int, float]]]]:
    """Generates bootstrapped character matrices from a character matrix.

    Ingests a character matrix and randomly creates bootstrap samples by
    sampling characters with replacement. Each bootstrapped character matrix,
    then, retains the same number of characters but some will be repeated and
    some will be ignored. If a prior proability dictionary is also passed in,
    then a new priors dictionary will be created for each bootstrapped character
    matrix.

    Args:
        character_matrix: Character matrix
        prior_probabilities: Probabilities of each (character, state) pair.
        num_bootstraps: Number of bootstrap samples to create.
        random_state: A numpy random state to from which to draw samples

    Returns:
        A list of bootstrap samples in the form
            (bootstrap_character_matrix, bootstrap_priors).
    """

    bootstrap_samples = []
    M = character_matrix.shape[1]
    for _ in range(num_bootstraps):
        if random_state:
            sampled_cut_sites = random_state.choice(M, M, replace=True)
        else:
            sampled_cut_sites = np.random.choice(M, M, replace=True)

        bootstrapped_character_matrix = character_matrix.iloc[
            :, sampled_cut_sites
        ]
        bootstrapped_character_matrix.columns = [
            f"random_character{i}" for i in range(M)
        ]

        new_priors = {}
        if prior_probabilities:
            for i, cut_site in zip(range(M), sampled_cut_sites):
                new_priors[i] = prior_probabilities[cut_site]

        bootstrap_samples.append((bootstrapped_character_matrix, new_priors))

    return bootstrap_samples


def sample_bootstrap_allele_tables(
    allele_table: pd.DataFrame,
    indel_priors: Optional[pd.DataFrame] = None,
    num_bootstraps: int = 10,
    random_state: Optional[np.random.RandomState] = None,
    cut_sites: Optional[List[str]] = None,
) -> List[
    Tuple[
        pd.DataFrame,
        Dict[int, Dict[int, float]],
        Dict[int, Dict[int, str]],
        List[str],
    ]
]:
    """Generates bootstrap character matrices from an allele table.

    This function will take in an allele table, generated with the Cassiopeia
    preprocess pipeline and produce several bootstrap character matrices with
    respect to intBCs rather than individual cut-sites as in
    `sample_bootstrap_character_matrices`. This is useful because oftentimes
    there are dependencies between cut-sites on the same intBC TargetSite.

    Args:
        allele_table: AlleleTable from the Cassiopeia preprocessing pipeline
        indel_priors: A dataframe mapping indel identities to prior
            probabilities
        num_bootstraps: number of bootstrap samples to create
        random_state: A numpy random state for reproducibility.
        cut_sites: Columns in the AlleleTable to treat as cut sites. If None,
            we assume that the cut-sites are denoted by columns of the form
            "r{int}" (e.g. "r1")
    Returns:
        A list of bootstrap samples in the form of tuples
            (bootstrapped character matrix, prior dictionary,
            state to indel mapping, bootstrapped intBC set)
    """

    if cut_sites is None:
        cut_sites = preprocessing_utilities.get_default_cut_site_columns(
            allele_table
        )

    lineage_profile = (
        preprocessing_utilities.convert_alleletable_to_lineage_profile(
            allele_table, cut_sites
        )
    )

    intbcs = allele_table["intBC"].unique()
    M = len(intbcs)

    bootstrap_samples = []

    for _ in range(num_bootstraps):
        if random_state:
            sampled_intbcs = random_state.choice(intbcs, M, replace=True)
        else:
            sampled_intbcs = np.random.choice(intbcs, M, replace=True)

        bootstrap_intbcs = sum(
            [
                [intbc + f"_{cut_site}" for cut_site in cut_sites]
                for intbc in sampled_intbcs
            ],
            [],
        )
        b_sample = lineage_profile[bootstrap_intbcs]

        (
            bootstrapped_character_matrix,
            priors,
            state_to_indel,
        ) = preprocessing_utilities.convert_lineage_profile_to_character_matrix(
            b_sample, indel_priors=indel_priors
        )

        bootstrap_samples.append(
            (
                bootstrapped_character_matrix,
                priors,
                state_to_indel,
                bootstrap_intbcs,
            )
        )

    return bootstrap_samples


def resolve_most_abundant(state: Tuple[int, ...]) -> int:
    """Resolve an ambiguous character by selecting the most abundant.

    This function is designed to be used with
    :func:`CassiopeiaTree.resolve_ambiguous_characters`. It resolves an ambiguous
    character, represented as a tuple of integers, by selecting the most abundant,
    where ties are resolved randomly.

    Args:
        state: Ambiguous state as a tuple of integers

    Returns:
        Selected state as a single integer
    """
    most_common = collections.Counter(state).most_common()
    return np.random.choice(
        [state for state, count in most_common if count == most_common[0][1]]
    )


def compute_phylogenetic_weight_matrix(
    tree: CassiopeiaTree,
    inverse: bool = False,
    inverse_fn: Callable[[Union[int, float]], float] = lambda x: 1 / x,
) -> pd.DataFrame:
    """Computes the phylogenetic weight matrix.

    Computes the distances between all leaves in a tree. The user has the option
    to return the inverse matrix, (i.e., transform distances to proximities) and
    specify an appropriate inverse function.

    This function computes the phylogenetic weight matrix in O(n^2 logn) time.

    An NxN weight matrix is returned.

    Args:
        tree: CassiopeiaTree
        inverse: Convert distances to proximities
        inverse_fn: Inverse function (default = 1 / x)

    Returns:
        An NxN phylogenetic weight matrix
    """
    N = tree.n_cell
    W = pd.DataFrame(np.zeros((N, N)), index=tree.leaves, columns=tree.leaves)

    for leaf1 in tree.leaves:
        distances = tree.get_distances(leaf1, leaves_only=True)
        for leaf2, _d in distances.items():
            if inverse:
                _d = inverse_fn(_d) if _d > 0 else np.inf

            W.loc[leaf1, leaf2] = W.loc[leaf2, leaf1] = _d

    np.fill_diagonal(W.values, 0)

    return W


@numba.jit(nopython=True)
def net_relatedness_index(
    dissimilarity_map: np.array, indices_1: np.array, indices_2: np.array
) -> float:
    """Computes the net relatedness index between indices.

    Using the dissimilarity map specified and the indices of samples, compute
    the net relatedness index, defined as:

    sum(distances over i,j in indices_1,indices_2) / (|indices_1| x |indices_2|)

    Args:
        dissimilarity_map: Dissimilarity map between all samples.
        indices_1: Indices corresponding to the first group.
        indices_2: Indices corresponding to the second group.

    Returns:
        The Net Relatedness Index (NRI)
    """

    nri = 0
    for i in indices_1:
        for j in indices_2:
            nri += dissimilarity_map[i, j]

    return nri / (len(indices_1) * len(indices_2))


def compute_inter_cluster_distances(
    tree: CassiopeiaTree,
    meta_item: Optional[str] = None,
    meta_data: Optional[pd.DataFrame] = None,
    dissimilarity_map: Optional[pd.DataFrame] = None,
    distance_function: Callable = net_relatedness_index,
    **kwargs,
) -> pd.DataFrame:
    """Computes mean distance between clusters.

    Compute the mean distance between categories in a categorical variable. By
    default, the phylogenetic weight matrix will be computed and used for this
    distance calculation, but a user can optionally provide a dissimilarity
    map instead.

    This function performs the computation in O(K^2)*O(distance_function) time
    for a variable with K categories.

    Args:
        tree: CassiopeiaTree
        meta_item: Column in the cell meta data of the tree. If `meta_data` is
            specified, this is ignored.
        meta_data: Meta data to use for this calculation. This argument takes
            priority over meta_item.
        dissimilarity_map: Dissimilarity map to use for distances. If this is
            specified, the phylogenetic weight matrix is not computed.
        number_of_neighbors: Number of nearest neighbors to use for computing
            the mean distances. If this is not specified, then all cells are
            used.
        **kwargs: Arguments to pass to the distance function.

    Returns:
        A K x K distance matrix.
    """
    meta_data = tree.cell_meta[meta_item] if (meta_data is None) else meta_data

    # ensure that the meta data is categorical
    if not pd.api.types.is_string_dtype(meta_data):
        raise CassiopeiaError("Meta data must be categorical or a string.")

    D = (
        compute_phylogenetic_weight_matrix(tree)
        if (dissimilarity_map is None)
        else dissimilarity_map
    )

    unique_states = meta_data.unique()
    K = len(unique_states)
    inter_cluster_distances = pd.DataFrame(
        np.zeros((K, K)), index=unique_states, columns=unique_states
    )

    # align distance matrix and meta_data
    D = D.loc[meta_data.index.values, meta_data.index.values]

    for state1 in unique_states:
        indices_1 = np.where(np.array(meta_data) == state1)[0]
        for state2 in unique_states:
            indices_2 = np.where(np.array(meta_data) == state2)[0]

            distance = distance_function(
                D.values, indices_1, indices_2, **kwargs
            )
            inter_cluster_distances.loc[state1, state2] = distance

    return inter_cluster_distances


def resolve_multifurcations_networkx(
    tree: nx.DiGraph,
) -> nx.DiGraph:
    """
    Resolve the multifurcations in a tree.

    Given a tree represented by a networkx DiGraph, it resolves
    multifurcations. The tree is NOT modified in-place.
    The root is made to have only one children, as in a real-life tumor
    (the founding cell never divides immediately!)
    """
    tree = copy.deepcopy(tree)
    node_names = set([n for n in tree])
    root = [n for n in tree if tree.in_degree(n) == 0][0]
    subtree_sizes = {}

    def _dfs_subtree_sizes(tree, subtree_sizes_dict, v) -> int:
        """
        Populates subtree_sizes_dict
        """
        res = 1
        for child in tree.successors(v):
            res += _dfs_subtree_sizes(tree, subtree_sizes_dict, child)
        subtree_sizes[v] = res
        return res

    _dfs_subtree_sizes(tree, subtree_sizes, root)
    assert len(subtree_sizes) == len([n for n in tree])

    # First make the root have degree 1.
    if tree.out_degree(root) >= 2:
        children = list(tree.successors(root))
        assert len(children) == tree.out_degree(root)
        # First remove the edges from the root
        tree.remove_edges_from([(root, child) for child in children])
        # Now create the intermediate node and add edges back
        root_child = f"{root}-child"
        if root_child in node_names:
            raise Exception("Node name already exists!")
        tree.add_edge(root, root_child)
        tree.add_edges_from([(root_child, child) for child in children])

    def _dfs_resolve_multifurcations(tree, v):
        children = list(tree.successors(v))
        if len(children) >= 3:
            # Must resolve the multifurcation
            _resolve_multifurcation(tree, v, subtree_sizes, node_names)
        for child in children:
            _dfs_resolve_multifurcations(tree, child)

    _dfs_resolve_multifurcations(tree, root)
    # Check that the tree is binary
    if not (len(tree.nodes) == len(tree.edges) + 1):
        raise RuntimeError("Failed to binarize tree")
    return tree


def _resolve_multifurcation(tree, v, subtree_sizes, node_names):
    """
    node_names is used to make sure we don't create a node name that already
    exists.
    """
    children = list(tree.successors(v))
    n_children = len(children)
    assert n_children >= 3

    # Remove all edges from v to its children
    tree.remove_edges_from([(v, child) for child in children])

    # Create the new binary structure
    queue = PriorityQueue()
    for child in children:
        queue.put((subtree_sizes[child], child))

    for i in range(n_children - 2):
        # Coalesce two smallest subtrees
        subtree_1_size, subtree_1_root = queue.get()
        subtree_2_size, subtree_2_root = queue.get()
        assert subtree_1_size <= subtree_2_size
        coalesced_tree_size = subtree_1_size + subtree_2_size + 1
        coalesced_tree_root = f"{v}-coalesce-{i}"
        if coalesced_tree_root in node_names:
            raise RuntimeError("Node name already exists!")
        # For debugging:
        # print(f"Coalescing {subtree_1_root} (sz {subtree_1_size}) and"
        #       f" {subtree_2_root} (sz {subtree_2_size})")
        tree.add_edges_from(
            [
                (coalesced_tree_root, subtree_1_root),
                (coalesced_tree_root, subtree_2_root),
            ]
        )
        queue.put((coalesced_tree_size, coalesced_tree_root))
    # Hang the two subtrees obtained to v
    subtree_1_size, subtree_1_root = queue.get()
    subtree_2_size, subtree_2_root = queue.get()
    assert subtree_1_size <= subtree_2_size
    tree.add_edges_from([(v, subtree_1_root), (v, subtree_2_root)])<|MERGE_RESOLUTION|>--- conflicted
+++ resolved
@@ -1,11 +1,8 @@
 """
 General utilities for the datasets encountered in Cassiopeia.
 """
-<<<<<<< HEAD
 import copy
-=======
-
->>>>>>> 3b05f92f
+
 import collections
 from queue import PriorityQueue
 from joblib import delayed
