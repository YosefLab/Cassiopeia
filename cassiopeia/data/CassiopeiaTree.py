"""
This file stores the basic data structure for Cassiopeia - the
CassiopeiaTree. This data structure will typically contain a character
matrix containing that character state information for all the cells in a given
clonal population (though this is not required). Other important data is also
stored here, like the priors for given character states as well any meta data
associated with this clonal  population.

When a solver has been called on this object, a tree 
will be added to the data structure at which point basic properties can be 
queried like the average tree depth or agreement between character states and
phylogeny.

This object can be passed to any CassiopeiaSolver subclass as well as any
analysis module, like a branch length estimator or rate matrix estimator
"""
import copy
from typing import Callable, Dict, Iterator, List, Optional, Tuple, Union
import warnings

import collections
import ete3
import networkx as nx
import numpy as np
import pandas as pd
import scipy

from cassiopeia.data import utilities
from cassiopeia.solver import solver_utilities


class CassiopeiaTreeError(Exception):
    """An Exception class for the CassiopeiaTree class."""

    pass


class CassiopeiaTreeWarning(UserWarning):
    """A Warning for the CassiopeiaTree class."""

    pass


class CassiopeiaTree:
    """Basic tree object for Cassiopeia.

    This object stores the key attributes and functionalities a user might want
    for working with lineage tracing experiments. At its core, it stores
    three main items - a tree, a character matrix, and meta data associated
    with the data.

    The tree can be fed into the object via Ete3, Networkx, or can be inferred
    using one of the CassiopeiaSolver algorithms in the `solver` module. The
    tree here is only used for obtaining the _topology_ of the tree.

    A character matrix can be stored in the object, containing the states
    observed for each cell. In typical lineage tracing experiments, these are
    integer representations of the indels observed at each unique cut site. We
    track both an unmodified version of the character matrix (obtainable via
    the `get_original_character_matrix` method) that does not maintain
    consistency with the character states of the leaves, and a working character
    matrix (obtainable via the `get_modified_character_matrix` method) that
    is updated when the character states of leaves are changed.

    Some reconstruction algorithms will make use of dissimilarities between
    cells. To this end, we store these `dissimilarity maps` in the
    CassiopeiaTree class itself. For users trying to diagnose the reconstruction
    accuracy with a known groundtruth, they can compare this dissimilarity
    map to the phylogenetic distance on the tree.

    Meta data for cells or characters can also be stored in this object. These
    items can be categorical or numerical in nature. Common examples of cell
    meta data are the cluster identity, tissue identity, or number of target-site
    UMIs per cell. These items can be used in downstream analyses, for example
    the FitchCount algorithm which infers the number of transitions between
    categorical variables (e.g., tissues). Common examples of character meta
    data are the proportion of missing data for each character or the entropy
    of states. These are good statistics to have for feature selection.

    TODO(mattjones315): Add experimental meta data as arguments.
    TODO(mattjones315): Add functionality that mutates the underlying tree
        structure: pruning lineages, collapsing mutationless edges, and
        collapsing unifurcations. When this happens, be sure to make sure the
        cached properties update.
    TODO(mattjones315): Add utility methods to compute the colless index
        and the cophenetic correlation wrt to some cell meta item
    TODO(sprillo): Add bulk set_times and set_branch_lengths methods
    TODO(mattjones315): Add bulk set_states method.
    TODO(mattjones315): Read branch lengths off of newick strings & write
        branch lengths to newick strings
    TODO(mattjones): Add boolean to `get_tree_topology` which will include
        all attributes (e.g., node times)

    Args:
        character_matrix: The character matrix for the lineage.
        missing_state_indicator: An indicator for missing states in the
            character matrix.
        cell_meta: Per-cell meta data
        character_meta: Per-character meta data
        priors: A dictionary storing the probability of a character mutating
            to a particular state.
        tree: A tree for the lineage.
        dissimilarity_map: An NxN dataframe storing the pairwise dissimilarities
            between samples.
        root_sample_name: The name of the sample to treat as the root. This
            is not always used, but will be added if needed during tree
            reconstruction. If the user already has a sample in the character
            matrix or dissimilarity map that they would like to use as the 
            phylogenetic root, they can specify it here.
    """

    def __init__(
        self,
        character_matrix: Optional[pd.DataFrame] = None,
        missing_state_indicator: int = -1,
        cell_meta: Optional[pd.DataFrame] = None,
        character_meta: Optional[pd.DataFrame] = None,
        priors: Optional[Dict[int, Dict[int, float]]] = None,
        tree: Optional[Union[str, ete3.Tree, nx.DiGraph]] = None,
        dissimilarity_map: Optional[pd.DataFrame] = None,
        root_sample_name: Optional[str] = None,
    ) -> None:

        self.missing_state_indicator = missing_state_indicator
        self.cell_meta = cell_meta
        self.character_meta = character_meta
        self.priors = priors
        self.__network = None
        self.__cache = {}

        self.__original_character_matrix = None
        self.__current_character_matrix = None
        if character_matrix is not None:
            self.set_character_matrix(character_matrix)

        if tree is not None:
            tree = copy.deepcopy(tree)
            self.populate_tree(tree)

        # these attributes are helpful for distance based solvers
        self.dissimilarity_map = None
        if dissimilarity_map is not None:
            self.set_dissimilarity_map(dissimilarity_map)
        self.root_sample_name = root_sample_name

    def populate_tree(self, tree: Union[str, ete3.Tree, nx.DiGraph]) -> None:

        if isinstance(tree, nx.DiGraph):
            self.__network = tree
        elif isinstance(tree, str):
            self.__network = utilities.newick_to_networkx(tree)
        elif isinstance(tree, ete3.Tree):
            self.__network = utilities.ete3_to_networkx(tree)
        else:
            raise CassiopeiaTreeError(
                "Please pass an ete3 Tree, a newick string, or a Networkx object."
            )

        # clear cache if we're changing the topology of the tree
        self.__cache = {}

        # add character states
        for n in self.nodes:
            if (
                self.__original_character_matrix is not None
                and n in self.__original_character_matrix.index.tolist()
            ):
                self.__network.nodes[n][
                    "character_states"
                ] = self.__original_character_matrix.loc[n].to_list()
            else:
                self.__network.nodes[n]["character_states"] = []

        # instantiate branch lengths
        for u, v in self.edges:
            self.__network[u][v]["length"] = 1

        # instantiate node time
        self.__network.nodes[self.root]["time"] = 0
        for u, v in self.depth_first_traverse_edges(source=self.root):
            self.__network.nodes[v]["time"] = (
                self.__network.nodes[u]["time"] + self.__network[u][v]["length"]
            )

    def __check_network_initialized(self) -> None:
        if self.__network is None:
            raise CassiopeiaTreeError("Tree has not been initialized.")

    def set_character_matrix(self, character_matrix: pd.DataFrame):
        """Initializes a character matrix in the object.
        """

        self.__original_character_matrix = character_matrix.copy()
        self.__current_character_matrix = character_matrix.copy()

        # overwrite character information at the leaves if needed
        if self.__network:
            self.initialize_character_states_at_leaves(character_matrix)

    def initialize_character_states_at_leaves(
        self, character_matrix: Union[pd.DataFrame, Dict]
    ) -> None:
        """Populates character states at leaves.

        Assigns character states to the leaves of the tree. This function
        must have a character state assignment to all leaves of the tree.

        Args:
            character_matrix: A pandas dataframe or dictionary for mapping
                character states to the leaves of the tree.

        Raises:
            CassiopeiaTreeError if not all leaves are accounted for or if the
                tree has not been initialized.
        """
        self.__check_network_initialized()

        if isinstance(character_matrix, dict):
            character_matrix = pd.DataFrame.from_dict(
                character_matrix, orient="index"
            )

        if set(self.leaves) != set(character_matrix.index.values):
            raise CassiopeiaTreeError(
                "Character matrix does not account for all the leaves."
            )

        for n in self.leaves:
            self.__set_character_states(n, character_matrix.loc[n].tolist())

        self.__original_character_matrix = character_matrix.copy()
        self.__current_character_matrix = character_matrix.copy()

    def initialize_all_character_states(
        self, character_state_mapping: Dict
    ) -> None:
        """Populates character states across the tree.

        Assigns character states to all of the nodes in the tree. The mapping
        must have an entry for every node in the tree.

        Args:
            character_state_mapping: A mapping containing character state assignments for every
                node

        Raises:
            CassiopeiaTreeError if the tree is not initialized or if the
                character_state_mapping does not contain assignments for every
                node.
        """
        self.__check_network_initialized()

        if set([n for n in character_state_mapping.keys()]) != set(self.nodes):
            raise CassiopeiaTreeError(
                "Mapping does not account for all the nodes."
            )

        character_matrix = {}
        for n in self.nodes:
            if self.is_leaf(n):
                character_matrix[n] = character_state_mapping[n]
            self.__set_character_states(n, character_state_mapping[n])

        character_matrix = pd.DataFrame.from_dict(
            character_matrix, orient="index"
        )
        self.__original_character_matrix = character_matrix.copy()
        self.__current_character_matrix = character_matrix.copy()

    def get_original_character_matrix(self) -> pd.DataFrame:
        """Gets the original character matrix.

        The returned character matrix is the original character matrix of
        observations. Downstream operations might change the character state
        observations for the cells and if this happens, the changes will
        not be reflected here. Instead, the changes will be reflected in the
        character matrix obtained with `get_current_character_matrix`.

        Returns:
            A copy of the original, unmodified character matrix.

        Raises:
            CassiopeiaTreeError if the character matrix does not exist.
        """
        if self.__original_character_matrix is None:
            raise CassiopeiaTreeError("Character matrix does not exist.")
        return self.__original_character_matrix.copy()

    def get_current_character_matrix(self) -> pd.DataFrame:
        """Gets the current character matrix.

        The returned character matrix is the modified character matrix of
        observations. When downstream operations are used to change the
        character state observations in the leaves of the tree, these changes
        will be reflected here. A "raw" version of the character matrix can
        be found in the `get_original_character_matrix` method.

        Returns:
            A copy of the modified character matrix.

        Raises:
            CassiopeiaTreeError if the character matrix does not exist.
        """
        if self.__current_character_matrix is None:
            raise CassiopeiaTreeError("Character matrix does not exist.")
        return self.__current_character_matrix.copy()

    @property
    def n_cell(self) -> int:
        """Returns number of cells in tree.

        Raises:
            CassiopeiaTreeError if the object is empty (i.e. no tree or
            character matrix).
        """
        if self.__original_character_matrix is None:
            if self.__network is None:
                raise CassiopeiaTreeError(
                    "This is an empty object with no tree or character matrix."
                )
            return len(self.leaves)
        return self.__original_character_matrix.shape[0]

    @property
    def n_character(self) -> int:
        """Returns number of characters in character matrix.

        Raises:
            CassiopeiaTreeError if the object is empty (i.e. no tree or
            character matrix) or if the character states have not been
            initialized.
        """
        if self.__original_character_matrix is None:
            if self.__network is None:
                raise CassiopeiaTreeError(
                    "This is an empty object with no tree or character matrix."
                )
            if "character_states" in self.__network.nodes[self.leaves[0]]:
                return len(self.get_character_states(self.leaves[0]))
            raise CassiopeiaTreeError(
                "Character states have not been initialized."
            )
        return self.__original_character_matrix.shape[1]

    @property
    def root(self) -> str:
        """Returns root of tree.

        Returns:
            The root.

        Raises:
            CassiopeiaTreeError if the tree has not been initialized.
        """
        self.__check_network_initialized()

        if "root" not in self.__cache:
            self.__cache["root"] = [
                n for n in self.__network if self.__network.in_degree(n) == 0
            ][0]
        return self.__cache["root"]

    @property
    def leaves(self) -> List[str]:
        """Returns leaves of tree.

        Returns:
            The leaves of the tree.

        Raises:
            CassiopeiaTreeError if the tree has not been initialized.
        """
        self.__check_network_initialized()

        if "leaves" not in self.__cache:
            self.__cache["leaves"] = [
                n for n in self.__network if self.__network.out_degree(n) == 0
            ]
        return self.__cache["leaves"][:]

    @property
    def internal_nodes(self) -> List[str]:
        """Returns internal nodes in tree (including the root).

        Returns:
            The internal nodes of the tree (i.e. all nodes not at the leaves)

        Raises:
            CassiopeiaTreeError if the tree has not been initialized.
        """
        self.__check_network_initialized()

        if "internal_nodes" not in self.__cache:
            self.__cache["internal_nodes"] = [
                n for n in self.__network if self.__network.out_degree(n) > 0
            ]
        return self.__cache["internal_nodes"][:]

    @property
    def non_root_internal_nodes(self) -> List[str]:
        """Returns internal nodes in tree (excluding the root).

        Returns:
            The internal nodes of the tree that are not the root (i.e. all
            nodes not at the leaves, and not the root)

        Raises:
            CassiopeiaTreeError if the tree has not been initialized.
        """
        self.__check_network_initialized()

        if "non_root_internal_nodes" not in self.__cache:
            res = [
                n for n in self.__network if self.__network.out_degree(n) > 0
            ]
            res.remove(self.root)
            self.__cache["non_root_internal_nodes"] = res
        return self.__cache["non_root_internal_nodes"][:]

    @property
    def nodes(self) -> List[str]:
        """Returns all nodes in tree.

        Returns:
            All nodes of the tree (internal + leaves)

        Raises:
            CassiopeiaTreeError if the tree has not been initialized.
        """
        self.__check_network_initialized()

        if "nodes" not in self.__cache:
            self.__cache["nodes"] = [n for n in self.__network]
        return self.__cache["nodes"][:]

    @property
    def edges(self) -> List[Tuple[str, str]]:
        """Returns all edges in the tree.

        Returns:
            All edges of the tree.

        Raises:
            CassiopeiaTreeError if the tree has not been initialized.
        """
        self.__check_network_initialized()

        if "edges" not in self.__cache:
            self.__cache["edges"] = [(u, v) for (u, v) in self.__network.edges]
        return self.__cache["edges"][:]

    def is_leaf(self, node: str) -> bool:
        """Returns whether or not the node is a leaf.

        Returns:
            Whether or not the node is a leaf.

        Raises:
            CassiopeiaTreeError if the tree has not been initialized.
        """
        self.__check_network_initialized()
        return self.__network.out_degree(node) == 0

    def is_root(self, node: str) -> bool:
        """Returns whether or not the node is the root.

        Returns:
            Whether or not the node is the root.

        Raises:
            CassiopeiaTreeError if the tree has not been initialized.
        """
        self.__check_network_initialized()
        return node == self.root

    def is_internal_node(self, node: str) -> bool:
        """Returns whether or not the node is an internal node.

        Returns:
            Whether or not the node is an internal node (i.e. out degree is
            greater than 0). In this case, the root is considered an internal
            node.

        Raises:
            CassiopeiaTreeError if the tree has not been initialized.
        """
        self.__check_network_initialized()
        return self.__network.out_degree(node) > 0

    def reconstruct_ancestral_characters(self, zero_the_root: bool = False):
        """Reconstruct ancestral character states.

        Reconstructs ancestral states (i.e., those character states in the
        internal nodes) using the Camin-Sokal parsimony criterion (i.e.,
        irreversibility). Operates on the tree in place.

        Args:
            zero_the_root: If True, the root will be forced to have unmutated
                chracters.
        """
        self.__check_network_initialized()

        for n in self.depth_first_traverse_nodes(postorder=True):
            if self.is_leaf(n):
                continue
            children = self.children(n)
            character_states = [self.get_character_states(c) for c in children]
            reconstructed = utilities.get_lca_characters(
                character_states, self.missing_state_indicator
            )
            self.__set_character_states(n, reconstructed)

        if zero_the_root:
            self.__set_character_states(self.root, [0] * self.n_character)

    def parent(self, node: str) -> str:
        """Gets the parent of a node.

        Args:
            node: A node in the tree

        Returns:
            The parent of the node.

        Raises:
            CassiopeiaTreeError if the tree is not initialized.
        """
        self.__check_network_initialized()

        return [u for u in self.__network.predecessors(node)][0]

    def children(self, node: str) -> List[str]:
        """Gets the children of a given node.

        Args:
            node: A node in the tree.

        Returns:
            A list of nodes that are direct children of the input node.

        Raises:
            CassiopeiaTreeError if the tree is not initialized.
        """
        self.__check_network_initialized()
        return [v for v in self.__network.successors(node)]

    def set_time(self, node: str, new_time: float) -> None:
        """Sets the time of a node.

        Importantly, this maintains consistency with the rest of the tree. In
        other words, setting the time of a particular node will change the
        length of the edge leading into the node and the edges leading out. This
        function requires monotonicity of times are maintained (i.e. no negative
        branch lengths).

        Args:
            node: Node in the tree
            new_time: New time for the node.

        Raises:
            CassiopeiaTreeError if the tree is not initialized, if the new
                time is less than the time of the parent, or if monotonicity
                is not maintained.
        """
        self.__check_network_initialized()

        if node != self.root:
            parent = self.parent(node)
            if new_time < self.get_time(parent):
                raise CassiopeiaTreeError(
                    "New time is less than the time of the parent."
                )

        for child in self.children(node):
            if new_time > self.get_time(child):
                raise CassiopeiaTreeError(
                    "New time is greater than than a child."
                )

        self.__network.nodes[node]["time"] = new_time

        if node != self.root:
            self.__network[parent][node]["length"] = new_time - self.get_time(
                parent
            )
        for child in self.children(node):
            self.__network[node][child]["length"] = (
                self.get_time(child) - new_time
            )

    def set_times(self, time_dict: Dict[str, float]) -> None:
        """Sets the time of all nodes in the tree.

        Args:
            time_dict: Dictionary mapping nodes to their time.

        Raises:
            CassiopeiaTreeError if the tree is not initialized, if the time
            of any parent is greater than that of a child.
        """
        self.__check_network_initialized()

        # TODO: Check that the keys of time_dict match exactly the nodes in the
        # tree and raise otherwise?
        # Currently, if nodes are missing in time_dict, code below blows up. If
        # extra nodes are present, they are ignored.

        for (parent, child) in self.edges:
            time_parent = time_dict[parent]
            time_child = time_dict[child]
            if time_parent > time_child:
                raise CassiopeiaTreeError(
                    "Time of parent greater than that of child: "
                    f"{time_parent} > {time_child}")
            self.__network[parent][child]["length"] = time_child - time_parent
        for node, time in time_dict.items():
            self.__network.nodes[node]["time"] = time

    def get_time(self, node: str) -> float:
        """Gets the time of a node.

        Returns the time of a node, defined as the sum of edge lengths from the
        root to the node.

        Raises:
            CassiopeiaTreeError if the tree has not been initialized.
        """
        self.__check_network_initialized()

        return self.__network.nodes[node]["time"]

    def get_times(self) -> Dict[str, float]:
        """Gets the times of all nodes.

        Raises:
            CassiopeiaTreeError if the tree has not been initialized.
        """
        self.__check_network_initialized()

        return dict([(node, self.get_time(node)) for node in self.nodes])

    def set_branch_length(self, parent: str, child: str, length: float):
        """Sets the length of a branch.

        Adjusts the branch length of the specified parent-child relationship.
        This procedure maintains the consistency with the rest of the times in
        the tree. Namely, by changing the branch length here, it will change
        the times of all the nodes below the parent of interest, relative to the
        difference between the old and new branch length.

        Args:
            parent: Parent node of the edge
            child: Child node of the edge
            length: New edge length

        Raises:
            CassiopeiaTreeError if the tree is not initialized, if the edge
                does not exist, or if the edge length is negative.
        """
        self.__check_network_initialized()

        if child not in self.children(parent):
            raise CassiopeiaTreeError("Edge does not exist.")

        if length < 0:
            raise CassiopeiaTreeError("Edge length must be positive.")

        self.__network[parent][child]["length"] = length

        for (u, v) in self.depth_first_traverse_edges(source=parent):
            self.__network.nodes[v]["time"] = (
                self.__network.nodes[u]["time"] + self.__network[u][v]["length"]
            )

    def get_branch_length(self, parent: str, child: str) -> float:
        """Gets the length of a branch.

        Raises:
            CassiopeiaTreeError if the tree has not been initialized or if the
                branch does not exist in the tree.
        """
        self.__check_network_initialized()

        if child not in self.children(parent):
            raise CassiopeiaTreeError("Edge does not exist.")

        return self.__network[parent][child]["length"]

    def set_character_states(self, node: str, states: List[int]) -> None:
        """Sets the character states for a particular node.

        Args:
            node: Node in the tree
            states: A list of states to add to the node.

        Raises:
            CassiopeiaTreeError if the character vector is the incorrect length,
                or if the node of interest is a leaf that has not been
                instantiated.
        """
        if len(states) != self.n_character:
            raise CassiopeiaTreeError(
                "Input character vector is not the right length."
            )

        if self.is_leaf(node):
            if self.get_character_states(node) == []:
                raise CassiopeiaTreeError(
                    "Leaf node character states have not been instantiated"
                )
        self.__set_character_states(node, states)

        if self.is_leaf(node):
            self.__current_character_matrix.loc[node] = states

    def __set_character_states(self, node: str, states: List[int]) -> None:
        """A private method for setting states.

        A private method for setting states of nodes with no checks. Useful
        for the internal CassiopeiaTree API.

        Args:
            node: Node in the tree
            states: A list of states to add to the node.
        """
        self.__network.nodes[node]["character_states"] = states

    def get_character_states(self, node: str) -> List[int]:
        """Gets all the character states for a particular node.

        Args:
            node: Node in the tree.

        Returns:
            The full character state array of the specified node.
        """
        if node not in self.__network.nodes:
            raise CassiopeiaTreeError(f"Node {node} does not exist!")
        return self.__network.nodes[node]["character_states"][:]

    def depth_first_traverse_nodes(
        self, source: Optional[int] = None, postorder: bool = True
    ) -> Iterator[str]:
        """Nodes from depth first traversal of the tree.

        Returns the nodes from a DFS on the tree.

        Args:
            source: Where to begin the depth first traversal.
            postorder: Return the nodes in postorder. If False, returns in
                preorder.

        Returns:
            A list of nodes from the depth first traversal.
        """

        if source is None:
            source = self.root

        if postorder:
            return nx.dfs_postorder_nodes(self.__network, source=source)
        else:
            return nx.dfs_preorder_nodes(self.__network, source=source)

    def depth_first_traverse_edges(
        self, source: Optional[int] = None
    ) -> Iterator[Tuple[str, str]]:
        """Edges from depth first traversal of the tree.

        Returns the edges from a DFS on the tree.

        Args:
            source: Where to begin the depth first traversal.

        Returns:
            A list of edges from the depth first traversal.
        """

        if source is None:
            source = self.root

        return nx.dfs_edges(self.__network, source=source)

    def leaves_in_subtree(self, node) -> List[str]:
        """Get leaves in subtree below a given node.

        Args:
            node: Root of the subtree.

        Returns:
            A list of the leaves in the subtree rooted at the specified node.
        """

        return [
            n
            for n in self.depth_first_traverse_nodes(source=node)
            if self.__network.out_degree(n) == 0
        ]

    def get_newick(self) -> str:
        """Returns newick format of tree."""
        return utilities.to_newick(self.__network)

    def get_tree_topology(self) -> nx.DiGraph:
        """Returns the tree in Networkx format."""
        return self.__network.copy()

    def get_mean_depth_of_tree(self) -> float:
        """Computes mean depth of tree.

        Returns the mean depth of the tree. If branch lengths have not been
        estimated, depth is by default the number of edges in the tree.

        Raises:
            CassiopeiaTreeError if the tree has not been initialized.
        """
        self.__check_network_initialized()

        depths = [self.get_time(l) for l in self.leaves]
        return np.mean(depths)

    def get_max_depth_of_tree(self) -> float:
        """Computes the max depth of the tree.

        Returns the maximum depth of the tree. If branch lengths have not been
        estimated, depth is by default the number of edges in the tree.

        Raises:
            CassiopeiaTreeError if the tree has not been initialized.
        """
        self.__check_network_initialized()

        depths = [self.get_time(l) for l in self.leaves]
        return np.max(depths)

    def get_mutations_along_edge(
        self, parent: str, child: str
    ) -> List[Tuple[int, int]]:
        """Gets the mutations along an edge of interest.

        Returns a list of tuples (character, state) of mutations that occur
        along an edge. Characters are 0-indexed.

        WARNING: A character dropout event will also be considered a mutation!

        Args:
            parent: parent in tree
            child: child in tree

        Returns:
            A list of (character, state) tuples indicating which character
                mutated and to which state.

        Raises:
            CassiopeiaTreeError if the edge does not exist or if the tree is
                not initialized.
        """
        self.__check_network_initialized()

        if child not in self.children(parent):
            raise CassiopeiaTreeError("Edge does not exist.")

        parent_states = self.get_character_states(parent)
        child_states = self.get_character_states(child)

        mutations = []
        for i in range(self.n_character):
            if parent_states[i] == 0 and child_states[i] != 0:
                mutations.append((i, child_states[i]))

        return mutations

    def get_number_of_mutations_along_edge(
        self, parent: str, child: str
    ) -> int:
        return len(self.get_mutations_along_edge(parent, child))

    def get_number_of_unmutated_characters_in_node(
        self, node: str
    ) -> int:
        states = self.get_character_states(node)
        return states.count(0)

    def get_number_of_mutated_characters_in_node(
        self, node: str
    ) -> int:
        r"""
        WARNING: dropped out characters will be considered as mutated too!
        """
        return self.n_character -\
            self.get_number_of_unmutated_characters_in_node(node)

    def relabel_nodes(self, relabel_map: Dict[str, str]) -> None:
        """Relabels the nodes in the tree.

        Renames the nodes in the tree according to the relabeling map. Modifies
        the tree inplace.

        Args:
            relabel_map: A mapping of old names to new names.

        Raises:
            CassiopeiaTreeError if the tree is not initialized.
        """
        self.__check_network_initialized()

        self.__network = nx.relabel_nodes(self.__network, relabel_map)

        # reset cache because we've changed names
        self.__cache = {}

<<<<<<< HEAD
    def get_tree_topology(self) -> nx.DiGraph:
        r"""
        Returns the underlying tree topology as a networkx DiGraph.
        """
        return copy.deepcopy(self.__network)
=======
    def get_dissimilarity_map(self):
        """Gets the dissimilarity map.
        """

        return self.__dissimilarity_map.copy()

    def set_dissimilarity_map(self, dissimilarity_map: pd.DataFrame):
        """Sets the dissimilarity map variable in this object.
        
        Args:
            dissimilarity_map: Dissimilarity map relating all N x N distances
                between leaves.
        """
        character_matrix = self.__original_character_matrix
        if character_matrix is not None:

            if character_matrix.shape[0] != dissimilarity_map.shape[
                0
            ] or collections.Counter(
                character_matrix.index
            ) != collections.Counter(
                dissimilarity_map.index
            ):
                warnings.warn(
                    "The samples in the existing character matrix and specified dissimilarity map do not agree.",
                    CassiopeiaTreeWarning,
                )

        self.__dissimilarity_map = dissimilarity_map.copy()

    def compute_dissimilarity_map(
        self,
        dissimilarity_function: Optional[
            Callable[
                [np.array, np.array, int, Dict[int, Dict[int, float]]], float
            ]
        ] = None,
        prior_transformation: str = "negative_log",
    ):
        """Computes a dissimilarity map.

        Given the dissimilarity function passed in, the pairwise dissimilarities
        will be computed over the samples in the character matrix. Populates
        the dissimilarity_map attribute in the object.

        Args:
            dissimilarity_function: A function that will take in two character
                vectors and priors and produce a dissimilarity.
            prior_transformation: A function defining a transformation on the
                priors in forming weights. Supports the following
                transformations:
                    "negative_log": Transforms each probability by the negative
                        log
                    "inverse": Transforms each probability p by taking 1/p
                    "square_root_inverse": Transforms each probability by the
                        the square root of 1/p
        """

        if self.__current_character_matrix is None:
            raise CassiopeiaTreeError(
                "No character matrix is detected in this tree."
            )

        character_matrix = self.get_current_character_matrix()

        weights = None
        if self.priors:
            weights = solver_utilities.transform_priors(
                self.priors, prior_transformation
            )

        N = character_matrix.shape[0]
        dissimilarity_map = utilities.compute_dissimilarity_map(
            character_matrix.to_numpy(),
            N,
            dissimilarity_function,
            weights,
            self.missing_state_indicator,
        )
        dissimilarity_map = scipy.spatial.distance.squareform(dissimilarity_map)

        dissimilarity_map = pd.DataFrame(
            dissimilarity_map,
            index=character_matrix.index,
            columns=character_matrix.index,
        )

        self.set_dissimilarity_map(dissimilarity_map)
>>>>>>> dd9b1423
<|MERGE_RESOLUTION|>--- conflicted
+++ resolved
@@ -909,13 +909,6 @@
         # reset cache because we've changed names
         self.__cache = {}
 
-<<<<<<< HEAD
-    def get_tree_topology(self) -> nx.DiGraph:
-        r"""
-        Returns the underlying tree topology as a networkx DiGraph.
-        """
-        return copy.deepcopy(self.__network)
-=======
     def get_dissimilarity_map(self):
         """Gets the dissimilarity map.
         """
@@ -1003,5 +996,4 @@
             columns=character_matrix.index,
         )
 
-        self.set_dissimilarity_map(dissimilarity_map)
->>>>>>> dd9b1423
+        self.set_dissimilarity_map(dissimilarity_map)