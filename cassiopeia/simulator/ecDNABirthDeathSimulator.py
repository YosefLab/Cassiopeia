--- conflicted
+++ resolved
@@ -11,11 +11,7 @@
 from queue import PriorityQueue
 
 from cassiopeia.data.CassiopeiaTree import CassiopeiaTree
-<<<<<<< HEAD
-from cassiopeia.mixins import ecDNABirthDeathSimulatorError
-=======
 from cassiopeia.mixins import ecDNABirthDeathSimulatorError, TreeSimulatorError
->>>>>>> 1689f4a5
 from cassiopeia.simulator.BirthDeathFitnessSimulator import (
     BirthDeathFitnessSimulator,
 )
@@ -438,15 +434,4 @@
 
         cassiopeia_tree.cell_meta = cell_metadata.astype(int).copy()
 
-<<<<<<< HEAD
-        # add ecDNA (and optionally fitness of nodes) to tree as attributes
-        for node in tree.nodes:
-            cas_tree.set_attribute(node, attribute_name = "fitness", value=((tree.nodes[node]["birth_scale"] / self.initial_birth_scale) - 1) )
-            cas_tree.set_attribute(node, attribute_name = "ecdna_array", value=tree.nodes[node]["ecdna_array"])
-
-        # make sure you add ecDNA as a pandas dataframe and pass it as cell_meta.
-
-        return cas_tree
-=======
-        return cassiopeia_tree
->>>>>>> 1689f4a5
+        return cassiopeia_tree