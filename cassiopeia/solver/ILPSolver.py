--- conflicted
+++ resolved
@@ -65,16 +65,6 @@
 
     def __init__(
         self,
-<<<<<<< HEAD
-=======
-        character_matrix: pd.DataFrame,
-        missing_char: str,
-        meta_data: Optional[pd.DataFrame] = None,
-        priors: Optional[Dict] = None,
-        prior_transformation: Optional[
-            Callable[[float], float]
-        ] = "negative_log",
->>>>>>> 9e1ea0ff
         convergence_time_limit: int = 12600,
         convergence_iteration_limit: int = 0,
         maximum_potential_graph_layer_size: int = 10000,
@@ -88,7 +78,7 @@
                 "Specify prior probabilities for weighted analysis."
             )
 
-        super().__init__(None, None)
+        super().__init__()
         self.convergence_time_limit = convergence_time_limit
         self.convergence_iteration_limit = convergence_iteration_limit
         self.maximum_potential_graph_layer_size = (
@@ -101,18 +91,8 @@
     # def prepare_for_subproblem(self, new_character_matrix: pd.DataFrame, logfile: str):
     #     """Prepare ILPSolver to be used in a HybridSolver instance.
 
-<<<<<<< HEAD
     #     Rewrites the character matrix, unique character matrix, and logfile
     #     attributes so this can be used in a HybridSolver instance.
-=======
-        self.priors = priors
-        self.weights = None
-
-        if priors:
-            self.weights = solver_utilities.transform_priors(
-                priors, prior_transformation
-            )
->>>>>>> 9e1ea0ff
 
     #     Args:
     #         new_character_matrix: A character matrix
@@ -123,17 +103,13 @@
     #     self.unique_character_matrix = self.character_matrix.drop_duplicates()
     #     self.logfile = logfile
 
-<<<<<<< HEAD
     def solve(
-        self, cassiopeia_tree: CassiopeiaTree, logfile: str = "stdout.log"
+        self,
+        cassiopeia_tree: CassiopeiaTree,
+        logfile: str = "stdout.log",
+        prior_transformation: str = "negative_log",
     ):
         """Infers a tree with Cassiopeia-ILP.
-=======
-    def prepare_for_subproblem(
-        self, new_character_matrix: pd.DataFrame, logfile: str
-    ):
-        """Prepare ILPSolver to be used in a HybridSolver instance.
->>>>>>> 9e1ea0ff
 
         Solves a tree using the Cassiopeia-ILP algorithm and populates a tree
         in the provided CassiopeiaTree.
@@ -141,23 +117,26 @@
         Args:
             cassiopeia_tree: Input CassiopeiaTree
             logfile: Location to write standard out.
+            prior_transformation: Function to use when transforming priors into
+                weights. Supports the following transformations:
+                    "negative_log": Transforms each probability by the negative
+                    log (default)
+                    "inverse": Transforms each probability p by taking 1/p
+                    "square_root_inverse": Transforms each probability by the
+                        the square root of 1/p
         """
-
-<<<<<<< HEAD
         # setup logfile config
         logging.basicConfig(filename=logfile, level=logging.INFO)
 
         character_matrix = cassiopeia_tree.get_original_character_matrix()
         unique_character_matrix = character_matrix.drop_duplicates()
 
-=======
-        self.character_matrix = new_character_matrix.copy()
-        self.unique_character_matrix = self.character_matrix.drop_duplicates()
-        self.logfile = logfile
-
-    def solve(self):
-        """Infers a tree with Cassiopeia-ILP."""
->>>>>>> 9e1ea0ff
+        weights = None
+        if cassiopeia_tree.priors:
+            weights = solver_utilities.transform_priors(
+                cassiopeia_tree.priors, prior_transformation
+            )
+
         # find the root of the tree & generate process ID
         root = tuple(
             data_utilities.get_lca_characters(
@@ -191,7 +170,7 @@
             root,
             pid,
             max_lca_distance,
-            cassiopeia_tree.priors,
+            weights,
             cassiopeia_tree.missing_state_indicator,
         )
 
@@ -232,7 +211,7 @@
         root: List[str],
         pid: int,
         lca_height: int,
-        priors: Optional[Dict[int, Dict[int, str]]] = None,
+        weights: Optional[Dict[int, Dict[int, str]]] = None,
         missing_state_indicator: int = -1,
     ) -> nx.DiGraph:
         """Infers a potential graph for the observed states.
@@ -291,19 +270,11 @@
                     )
 
                     return self.add_edge_weights(
-                        prev_graph, priors, missing_state_indicator
+                        prev_graph, weights, missing_state_indicator
                     )
 
-<<<<<<< HEAD
                 next_layer, layer_edges = ilp_solver_utilities.infer_layer_of_potential_graph(
                     source_nodes, effective_threshold, missing_state_indicator
-=======
-                (
-                    next_layer,
-                    layer_edges,
-                ) = ilp_solver_utilities.infer_layer_of_potential_graph(
-                    source_nodes, effective_threshold, self.missing_char
->>>>>>> 9e1ea0ff
                 )
 
                 # subset to unique values
@@ -315,7 +286,7 @@
                     and prev_graph != None
                 ):
                     return self.add_edge_weights(
-                        prev_graph, priors, missing_state_indicator
+                        prev_graph, weights, missing_state_indicator
                     )
 
                 # edges come out as rows in a numpy matrix, where the first
@@ -346,13 +317,13 @@
             prev_graph = layer_graph
 
         return self.add_edge_weights(
-            layer_graph, priors, missing_state_indicator
+            layer_graph, weights, missing_state_indicator
         )
 
     def add_edge_weights(
         self,
         potential_graph: nx.DiGraph(),
-        priors: Optional[Dict[int, Dict[int, str]]] = None,
+        weights: Optional[Dict[int, Dict[int, str]]] = None,
         missing_state_indicator: int = -1,
     ) -> nx.DiGraph:
         """Annotates edges with the weight.
@@ -365,6 +336,9 @@
 
         Args:
             potential_graph: Potential graph
+            weights: Weights to use when comparing states between characters
+            missing_state_indicator: Variable to indicate missing state
+                information.
 
         Returns:
             The potential graph with edge weights added, stored in the `weight`
@@ -376,11 +350,7 @@
             weighted_graph[u][v][
                 "weight"
             ] = dissimilarity_functions.weighted_hamming_distance(
-<<<<<<< HEAD
-                list(u), list(v), priors, missing_state_indicator
-=======
-                list(u), list(v), self.missing_char, self.weights
->>>>>>> 9e1ea0ff
+                list(u), list(v), missing_state_indicator, weights
             )
 
         return weighted_graph
