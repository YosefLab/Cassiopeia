--- conflicted
+++ resolved
@@ -24,9 +24,12 @@
             columns=["a", "b", "c", "d", "e"],
         )
 
-        vgsolver = VanillaGreedySolver(character_matrix=cm, missing_char=-1)
+        vg_tree = cas.data.CassiopeiaTree(cm, missing_state_indicator=-1)
+
+        vgsolver = VanillaGreedySolver()
+        unique_character_matrix = vg_tree.get_original_character_matrix().drop_duplicates()
         freq_dict = vgsolver.compute_mutation_frequencies(
-            ["c1", "c2", "c3", "c4"]
+            ["c1", "c2", "c3", "c4"], unique_character_matrix, vg_tree.missing_state_indicator
         )
 
         self.assertEqual(len(freq_dict), 5)
@@ -53,9 +56,13 @@
             columns=["a", "b", "c", "d", "e"],
         )
 
-        vgsolver = VanillaGreedySolver(character_matrix=cm, missing_char=-1)
+        vg_tree = cas.data.CassiopeiaTree(cm, missing_state_indicator=-1)
+
+        vgsolver = VanillaGreedySolver()
+
+        unique_character_matrix = vg_tree.get_original_character_matrix().drop_duplicates()
         freq_dict = vgsolver.compute_mutation_frequencies(
-            ["c1", "c3", "c4", "c5"]
+            ["c1", "c3", "c4", "c5"], unique_character_matrix, vg_tree.missing_state_indicator
         )
 
         self.assertEqual(len(freq_dict), 5)
@@ -130,19 +137,11 @@
 
         vg_tree = cas.data.CassiopeiaTree(cm, missing_state_indicator = -1)
 
-<<<<<<< HEAD
         vgsolver = VanillaGreedySolver()
     
         unique_character_matrix = vg_tree.get_original_character_matrix().drop_duplicates()
-        mut_freqs = vgsolver.compute_mutation_frequencies(
-            unique_character_matrix.index.values, unique_character_matrix, vg_tree.missing_state_indicator
-        )
-
-
-        left, right = vgsolver.perform_split(unique_character_matrix, mut_freqs, list(range(6)))
-=======
-        left, right = vgsolver.perform_split(list(range(6)))
->>>>>>> 9e1ea0ff
+
+        left, right = vgsolver.perform_split(unique_character_matrix, list(range(6)))
 
         self.assertListEqual(left, [3, 4, 5, 2])
         self.assertListEqual(right, [0, 1])
