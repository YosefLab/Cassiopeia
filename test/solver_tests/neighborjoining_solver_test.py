"""
Test NeighborJoiningSolver in Cassiopeia.solver.
"""
import os
import unittest

import itertools
import networkx as nx
import numpy as np
import pandas as pd

import cassiopeia as cas

def find_triplet_structure(triplet, T):
    a, b, c = triplet[0], triplet[1], triplet[2]
    a_ancestors = [node for node in nx.ancestors(T, a)]
    b_ancestors = [node for node in nx.ancestors(T, b)]
    c_ancestors = [node for node in nx.ancestors(T, c)]
    ab_common = len(set(a_ancestors) & set(b_ancestors))
    ac_common = len(set(a_ancestors) & set(c_ancestors))
    bc_common = len(set(b_ancestors) & set(c_ancestors))
    structure = "-"
    if ab_common > bc_common and ab_common > ac_common:
        structure = "ab"
    elif ac_common > bc_common and ac_common > ab_common:
        structure = "ac"
    elif bc_common > ab_common and bc_common > ac_common:
        structure = "bc"
    return structure


class TestNeighborJoiningSolver(unittest.TestCase):
    def setUp(self):

        delta_fn = lambda x, y, priors, missing_state: np.sum([x[i] != y[i] for i in range(len(x))])
        
        # --------------------- General NJ ---------------------
        cm = pd.DataFrame.from_dict(
            {
                "a": [0, 1, 2],
                "b": [1, 1, 2],
                "c": [2, 2, 2],
                "d": [1, 1, 1],
                "e": [0, 0, 0],
            },
            orient="index",
            columns=["x1", "x2", "x3"],
        )

        delta = pd.DataFrame.from_dict(
            {
                "a": [0, 15, 21, 17, 12],
                "b": [15, 0, 10, 6, 17],
                "c": [21, 10, 0, 10, 23],
                "d": [17, 6, 10, 0, 19],
                "e": [12, 17, 23, 19, 0],
            },
            orient="index",
            columns=["a", "b", "c", "d", "e"],
        )

        self.basic_dissimilarity_map = delta
        self.basic_tree = cas.data.CassiopeiaTree(character_matrix = cm)

        self.nj_solver = cas.solver.NeighborJoiningSolver(add_root=True)

        # ---------------- Lineage Tracing NJ ----------------

        pp_cm = pd.DataFrame.from_dict(
            {
                "a": [1, 1, 0],
                "b": [1, 2, 0],
                "c": [1, 2, 1],
                "d": [2, 0, 0],
                "e": [2, 0, 2],
            },
            orient="index",
            columns=["x1", "x2", "x3"],
        )

        self.pp_tree = cas.data.CassiopeiaTree(character_matrix = pp_cm)
        self.nj_solver_delta = cas.solver.NeighborJoiningSolver(dissimilarity_function=delta_fn, add_root=True)

<<<<<<< HEAD
        # ------------- CM with Duplicates -----------------------
        cm = pd.DataFrame.from_dict(
=======
        # ------------- CM with Duplictes -----------------------
        duplicates_cm = pd.DataFrame.from_dict(
>>>>>>> 1682e1a2
            {
                "a": [1, 1, 0],
                "b": [1, 2, 0],
                "c": [1, 2, 1],
                "d": [2, 0, 0],
                "e": [2, 0, 2],
                "f": [2, 0, 2],
            },
            orient="index",
            columns=["x1", "x2", "x3"],
        )

        self.duplicate_tree = cas.data.CassiopeiaTree(character_matrix=duplicates_cm)


    def test_constructor(self):

        self.assertIsNone(self.nj_solver.dissimilarity_function)
        self.assertIsNotNone(self.nj_solver_delta.dissimilarity_function)

    def test_compute_q(self):

        q_vals = self.nj_solver.compute_q(
            self.basic_dissimilarity_map.values
        )

        expected_q = pd.DataFrame.from_dict(
            {
                "state0": [0, -22.67, -22, -22, -33.33],
                "state1": [-22.67, 0, -27.33, -27.33, -22.67],
                "state2": [-22, -27.33, 0, -28.67, -22],
                "state3": [-22, -27.33, -28.67, 0, -22],
                "state4": [-33.33, -22.67, -22, -22, 0],
            },
            orient="index",
            columns=["state0", "state2", "state3", "state4", "state5"],
        )

        self.assertTrue(np.allclose(q_vals, expected_q, atol=0.1))

    def test_find_cherry(self):

        cherry = self.nj_solver.find_cherry(
            self.basic_dissimilarity_map.values
        )
        delta = self.basic_dissimilarity_map
        node_i, node_j = (delta.index[cherry[0]], delta.index[cherry[1]])

        self.assertIn((node_i, node_j), [("a", "e"), ("e", "a")])

    def test_update_dissimilarity_map(self):

        delta = self.basic_dissimilarity_map

        cherry = self.nj_solver.find_cherry(delta.values)
        node_i, node_j = (delta.index[cherry[0]], delta.index[cherry[1]])

        delta = self.nj_solver.update_dissimilarity_map(
            delta, (node_i, node_j), "f"
        )

        expected_delta = pd.DataFrame.from_dict(
            {
                "f": [0, 10, 16, 12],
                "b": [10, 0, 10, 6],
                "c": [16, 10, 0, 10],
                "d": [12, 6, 10, 0],
            },
            orient="index",
            columns=["f", "b", "c", "d"],
        )

        for sample in expected_delta.index:
            for sample2 in expected_delta.index:
                self.assertEqual(
                    delta.loc[sample, sample2],
                    expected_delta.loc[sample, sample2],
                )

    def test_basic_solver(self):

        self.nj_solver.solve(self.basic_tree, dissimilarity_map = self.basic_dissimilarity_map, root_sample = "b")

        # test leaves exist in tree
        _leaves = self.basic_tree.leaves

        self.assertEqual(
            len(_leaves), self.basic_dissimilarity_map.shape[0] - 1
        )
        for _leaf in _leaves:
            self.assertIn(_leaf,self.basic_dissimilarity_map.index.values)

        # test for expected number of edges
        edges = list(self.basic_tree.edges)
        self.assertEqual(len(edges), 7)

        # test relationships between samples
        expected_tree = nx.DiGraph()
        expected_tree.add_nodes_from(["a", "b", "c", "d", "e", "5", "6", "7"])
        expected_tree.add_edges_from(
            [
                ("5", "a"),
                ("5", "e"),
                ("6", "5"),
                ("b", "6"),
                ("6", "7"),
                ("7", "d"),
                ("7", "c"),
            ]
        )

        T = self.basic_tree.get_network()
        triplets = itertools.combinations(["a", "c", "d", "e"], 3)
        for triplet in triplets:

            expected_triplet = find_triplet_structure(triplet, expected_tree)
            observed_triplet = find_triplet_structure(triplet, T)
            self.assertEqual(expected_triplet, observed_triplet)

        # compare tree distances
        T = T.to_undirected()
        expected_tree = expected_tree.to_undirected()
        for i in range(len(_leaves)):
            sample1 = _leaves[i]
            for j in range(i + 1, len(_leaves)):
                sample2 = _leaves[j]
                self.assertEqual(
                    nx.shortest_path_length(T, sample1, sample2),
                    nx.shortest_path_length(expected_tree, sample1, sample2),
                )

    def test_pp_solver(self):

        self.nj_solver_delta.solve(self.pp_tree)
        T = self.pp_tree.get_network()

        expected_tree = nx.DiGraph()
        expected_tree.add_nodes_from(
            ["a", "b", "c", "d", "e", "root", "6", "7", "8", "9"]
        )
        expected_tree.add_edges_from(
            [
                ("root", "9"),
                ("9", "8"),
                ("9", "7"),
                ("7", "6"),
                ("7", "a"),
                ("6", "b"),
                ("6", "c"),
                ("8", "e"),
                ("8", "d"),
            ]
        )

        triplets = itertools.combinations(["a", "b", "c", "d", "e"], 3)
        for triplet in triplets:
            expected_triplet = find_triplet_structure(triplet, expected_tree)
            observed_triplet = find_triplet_structure(triplet, T)
            self.assertEqual(expected_triplet, observed_triplet)

    def test_duplicate_sample_neighbor_joining(self):

        self.nj_solver_delta.solve(self.duplicate_tree)
        T = self.duplicate_tree.get_network()

        expected_tree = nx.DiGraph()
        expected_tree.add_nodes_from(
            ["a", "b", "c", "d", "e", "f", "root", "6", "7", "8", "9", "10"]
        )
        expected_tree.add_edges_from(
            [
                ("root", "9"),
                ("9", "8"),
                ("9", "7"),
                ("7", "6"),
                ("7", "a"),
                ("6", "b"),
                ("6", "c"),
                ("8", "10"),
                ("10", "e"),
                ("10", "f"),
                ("8", "d"),
            ]
        )

        triplets = itertools.combinations(["a", "b", "c", "d", "e", "f"], 3)
        for triplet in triplets:
            expected_triplet = find_triplet_structure(triplet, expected_tree)
            observed_triplet = find_triplet_structure(triplet, T)
            self.assertEqual(expected_triplet, observed_triplet)



if __name__ == "__main__":
    unittest.main()<|MERGE_RESOLUTION|>--- conflicted
+++ resolved
@@ -81,13 +81,8 @@
         self.pp_tree = cas.data.CassiopeiaTree(character_matrix = pp_cm)
         self.nj_solver_delta = cas.solver.NeighborJoiningSolver(dissimilarity_function=delta_fn, add_root=True)
 
-<<<<<<< HEAD
-        # ------------- CM with Duplicates -----------------------
-        cm = pd.DataFrame.from_dict(
-=======
         # ------------- CM with Duplictes -----------------------
         duplicates_cm = pd.DataFrame.from_dict(
->>>>>>> 1682e1a2
             {
                 "a": [1, 1, 0],
                 "b": [1, 2, 0],
